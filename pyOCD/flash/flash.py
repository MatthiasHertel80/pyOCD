"""
 mbed CMSIS-DAP debugger
 Copyright (c) 2006-2013 ARM Limited

 Licensed under the Apache License, Version 2.0 (the "License");
 you may not use this file except in compliance with the License.
 You may obtain a copy of the License at

     http://www.apache.org/licenses/LICENSE-2.0

 Unless required by applicable law or agreed to in writing, software
 distributed under the License is distributed on an "AS IS" BASIS,
 WITHOUT WARRANTIES OR CONDITIONS OF ANY KIND, either express or implied.
 See the License for the specific language governing permissions and
 limitations under the License.
"""

from pyOCD.target.target import TARGET_RUNNING
import logging
from struct import unpack
from time import time
"""
import os,sys
parentdir = os.path.dirname(os.path.dirname(os.path.abspath(__file__)))
sys.path.insert(0,parentdir)
"""

class Flash(object):
    """
    This class is responsible to flash a new binary in a target
    """
    
    def __init__(self, target, flash_algo):
        self.target = target
        self.flash_algo = flash_algo
        self.end_flash_algo = flash_algo['load_address'] + len(flash_algo)*4
        self.begin_stack = flash_algo['begin_stack']
        self.begin_data = flash_algo['begin_data']
        self.static_base = flash_algo['static_base']
        self.page_size = flash_algo['page_size']
    
    def init(self):
        """
        Download the flash algorithm in RAM
        """
        self.target.halt()
        self.target.setTargetState("PROGRAM")
        
        # download flash algo in RAM
        self.target.writeBlockMemoryAligned32(self.flash_algo['load_address'], self.flash_algo['instructions'])
        
        # update core register to execute the init subroutine
        self.updateCoreRegister(0, 0, 0, 0, self.flash_algo['pc_init'])
        # resume and wait until the breakpoint is hit
        self.target.resume()
        while(self.target.getState() == TARGET_RUNNING):
            pass
        
        return
    
    def eraseAll(self):
        """
        Erase all the flash
        """
        
        # update core register to execute the eraseAll subroutine
        self.updateCoreRegister(0, 0, 0, 0, self.flash_algo['pc_eraseAll'])
        
        # resume and wait until the breakpoint is hit
        self.target.resume()
        while(self.target.getState() == TARGET_RUNNING):
            pass
        
        return
    
    def programPage(self, flashPtr, bytes):
        """
        Flash one page
        """

        if (self.checkSecurityBits(flashPtr, bytes) == 0):
            return 0

        # first transfer in RAM
        self.target.writeBlockMemoryUnaligned8(self.begin_data, bytes)
        
        # update core register to execute the program_page subroutine
        self.updateCoreRegister(flashPtr, self.page_size, self.begin_data, 0, self.flash_algo['pc_program_page'])
        
        # resume and wait until the breakpoint is hit
        self.target.resume()
        while(self.target.getState() == TARGET_RUNNING):
            pass
        return
    
    def flashBinary(self, path_file):
        """
        Flash a binary
        """
        f = open(path_file, "rb")
        
        start = time()
        self.init()
        logging.debug("flash init OK: pc: 0x%X", self.target.readCoreRegister('pc'))
        self.eraseAll()
        logging.debug("eraseAll OK: pc: 0x%X", self.target.readCoreRegister('pc'))
    
        """
        bin = open(os.path.join(parentdir, 'res', 'good_bin.txt'), "w+")
        """
        
        flashPtr = 0
        nb_bytes = 0
        try:
<<<<<<< HEAD
            bytes_read = f.read(self.page_size)
            while bytes_read:                
=======
            bytes_read = f.read(1024)
            while bytes_read:
>>>>>>> 7ecbdc7c
                bytes_read = unpack(str(len(bytes_read)) + 'B', bytes_read)
                nb_bytes += len(bytes_read)
                # page download
                self.programPage(flashPtr, bytes_read)
                """
                i = 0
                while (i < len(bytes_read)):
                    bin.write(str(list(bytes_read[i:i+16])) + "\n")
                    i += 16
                """
                flashPtr += self.page_size
    
                bytes_read = f.read(self.page_size)
        finally:
            f.close()
            """
            bin.close()
            """
        end = time()
        logging.info("%f kbytes flashed in %f seconds ===> %f kbytes/s" %(nb_bytes/1000, end-start, nb_bytes/(1000*(end - start))))
    
    def updateCoreRegister(self, r0, r1, r2, r3, pc):
        self.target.writeCoreRegister('pc', pc)
        self.target.writeCoreRegister('r0', r0)
        self.target.writeCoreRegister('r1', r1)
        self.target.writeCoreRegister('r2', r2)
        self.target.writeCoreRegister('r3', r3)
        self.target.writeCoreRegister('r9', self.static_base)
        self.target.writeCoreRegister('sp', self.begin_stack)
        self.target.writeCoreRegister('lr', self.flash_algo['load_address'] + 1)
        return
    
    def checkSecurityBits(self, address, data):
        return 1<|MERGE_RESOLUTION|>--- conflicted
+++ resolved
@@ -112,13 +112,8 @@
         flashPtr = 0
         nb_bytes = 0
         try:
-<<<<<<< HEAD
             bytes_read = f.read(self.page_size)
-            while bytes_read:                
-=======
-            bytes_read = f.read(1024)
             while bytes_read:
->>>>>>> 7ecbdc7c
                 bytes_read = unpack(str(len(bytes_read)) + 'B', bytes_read)
                 nb_bytes += len(bytes_read)
                 # page download
