---
title: Command reference
---

PyOCD has a simple command processor that is accessible from the console via the commander subcommand,
or from gdb as remote monitor commands.

The syntax for the commands is straightforward. The command line is first split into individual
commands separated by `;` (semicolon). Each command is then split into words separated by
whitespace. The whitespace characters are space, tab, CR, and LF. Words can be quoted with either a
single or double quote to include whitespace (or quotes) in the word.

Any prefix of a command name is accepted as long as it is unique. If a command prefix is entered
that ambiguous because it matches multiple commands, an error will be reported showing the matched
command names. In addition, commonly used commands often have a short alias. The alias takes
precedence even when it is a prefix of multiple other commands.

<!-- Maintainer note: the following is auto-generated. Edit the command INFO source material. -->

All commands
------------

<table>

<tr><th>Command</th><th>Arguments</th><th>Description</th></tr>

<tr><td colspan="3"><b>Breakpoints</b></td></tr>

<tr><td>
<a href="#break"><tt>break</tt></a>
</td><td>
ADDR
</td><td>
Set a breakpoint address.
</td></tr>

<tr><td>
<a href="#lsbreak"><tt>lsbreak</tt></a>
</td><td>
</td><td>
List breakpoints.
</td></tr>

<tr><td>
<a href="#lswatch"><tt>lswatch</tt></a>
</td><td>
</td><td>
List watchpoints.
</td></tr>

<tr><td>
<a href="#rmbreak"><tt>rmbreak</tt></a>
</td><td>
ADDR
</td><td>
Remove a breakpoint.
</td></tr>

<tr><td>
<a href="#rmwatch"><tt>rmwatch</tt></a>
</td><td>
ADDR
</td><td>
Remove a watchpoint.
</td></tr>

<tr><td>
<a href="#watch"><tt>watch</tt></a>
</td><td>
ADDR [r|w|rw] [1|2|4]
</td><td>
Set a watchpoint address, and optional access type (default rw) and size (4).
</td></tr>

<tr><td colspan="3"><b>Bringup</b></td></tr>

<tr><td>
<a href="#initdp"><tt>initdp</tt></a>
</td><td>
</td><td>
Init DP and power up debug.
</td></tr>

<tr><td>
<a href="#makeap"><tt>makeap</tt></a>
</td><td>
APSEL
</td><td>
Creates a new AP object for the given APSEL.
</td></tr>

<tr><td>
<a href="#reinit"><tt>reinit</tt></a>
</td><td>
</td><td>
Reinitialize the target object.
</td></tr>

<tr><td colspan="3"><b>Commander</b></td></tr>

<tr><td>
<a href="#exit"><tt>exit</tt></a>,
<a href="#exit"><tt>quit</tt></a>
</td><td>
</td><td>
Quit pyocd commander.
</td></tr>

<tr><td>
<a href="#list"><tt>list</tt></a>
</td><td>
</td><td>
Show available targets.
</td></tr>

<tr><td colspan="3"><b>Core</b></td></tr>

<tr><td>
<a href="#continue"><tt>continue</tt></a>,
<a href="#continue"><tt>c</tt></a>,
<a href="#continue"><tt>go</tt></a>,
<a href="#continue"><tt>g</tt></a>
</td><td>
</td><td>
Resume execution of the target.
</td></tr>

<tr><td>
<a href="#core"><tt>core</tt></a>
</td><td>
[NUM]
</td><td>
Select CPU core by number or print selected core.
</td></tr>

<tr><td>
<a href="#halt"><tt>halt</tt></a>,
<a href="#halt"><tt>h</tt></a>
</td><td>
</td><td>
Halt the target.
</td></tr>

<tr><td>
<a href="#step"><tt>step</tt></a>,
<a href="#step"><tt>s</tt></a>
</td><td>
[COUNT]
</td><td>
Step one or more instructions.
</td></tr>

<tr><td colspan="3"><b>Dap</b></td></tr>

<tr><td>
<a href="#readap"><tt>readap</tt></a>,
<a href="#readap"><tt>rap</tt></a>
</td><td>
[APSEL] ADDR
</td><td>
Read AP register.
</td></tr>

<tr><td>
<a href="#readdp"><tt>readdp</tt></a>,
<a href="#readdp"><tt>rdp</tt></a>
</td><td>
ADDR
</td><td>
Read DP register.
</td></tr>

<tr><td>
<a href="#writeap"><tt>writeap</tt></a>,
<a href="#writeap"><tt>wap</tt></a>
</td><td>
[APSEL] ADDR DATA
</td><td>
Write AP register.
</td></tr>

<tr><td>
<a href="#writedp"><tt>writedp</tt></a>,
<a href="#writedp"><tt>wdp</tt></a>
</td><td>
ADDR DATA
</td><td>
Write DP register.
</td></tr>

<tr><td colspan="3"><b>Device</b></td></tr>

<tr><td>
<a href="#reset"><tt>reset</tt></a>
</td><td>
[halt|-halt|-h] [TYPE]
</td><td>
Reset the target, optionally specifying the reset type.
</td></tr>

<tr><td>
<a href="#unlock"><tt>unlock</tt></a>
</td><td>
</td><td>
Unlock security on the target.
</td></tr>

<tr><td colspan="3"><b>General</b></td></tr>

<tr><td>
<a href="#help"><tt>help</tt></a>,
<a href="#help"><tt>?</tt></a>
</td><td>
[CMD]
</td><td>
Show help for commands.
</td></tr>

<tr><td colspan="3"><b>Memory</b></td></tr>

<tr><td>
<a href="#compare"><tt>compare</tt></a>,
<a href="#compare"><tt>cmp</tt></a>
</td><td>
ADDR [LEN] FILENAME
</td><td>
Compare a memory range against a binary file.
</td></tr>

<tr><td>
<a href="#disasm"><tt>disasm</tt></a>,
<a href="#disasm"><tt>d</tt></a>
</td><td>
[-c/--center] ADDR [LEN]
</td><td>
Disassemble instructions at an address.
</td></tr>

<tr><td>
<a href="#erase"><tt>erase</tt></a>
</td><td>
[ADDR] [COUNT]
</td><td>
Erase all internal flash or a range of sectors.
</td></tr>

<tr><td>
<a href="#fill"><tt>fill</tt></a>
</td><td>
[SIZE] ADDR LEN PATTERN
</td><td>
Fill a range of memory with a pattern.
</td></tr>

<tr><td>
<a href="#find"><tt>find</tt></a>
</td><td>
ADDR LEN BYTE+
</td><td>
Search for a value in memory within the given address range.
</td></tr>

<tr><td>
<a href="#load"><tt>load</tt></a>
</td><td>
FILENAME [ADDR]
</td><td>
Load a binary, hex, or elf file with optional base address.
</td></tr>

<tr><td>
<a href="#loadmem"><tt>loadmem</tt></a>
</td><td>
ADDR FILENAME
</td><td>
Load a binary file to an address in memory (RAM or flash).
</td></tr>

<tr><td>
<a href="#read16"><tt>read16</tt></a>,
<a href="#read16"><tt>rh</tt></a>
</td><td>
ADDR [LEN]
</td><td>
Read 16-bit halfwords.
</td></tr>

<tr><td>
<a href="#read32"><tt>read32</tt></a>,
<a href="#read32"><tt>rw</tt></a>
</td><td>
ADDR [LEN]
</td><td>
Read 32-bit words.
</td></tr>

<tr><td>
<a href="#read64"><tt>read64</tt></a>,
<a href="#read64"><tt>rd</tt></a>
</td><td>
ADDR [LEN]
</td><td>
Read 64-bit words.
</td></tr>

<tr><td>
<a href="#read8"><tt>read8</tt></a>,
<a href="#read8"><tt>rb</tt></a>
</td><td>
ADDR [LEN]
</td><td>
Read 8-bit bytes.
</td></tr>

<tr><td>
<a href="#savemem"><tt>savemem</tt></a>
</td><td>
ADDR LEN FILENAME
</td><td>
Save a range of memory to a binary file.
</td></tr>

<tr><td>
<a href="#write16"><tt>write16</tt></a>,
<a href="#write16"><tt>wh</tt></a>
</td><td>
ADDR DATA+
</td><td>
Write 16-bit halfwords to memory.
</td></tr>

<tr><td>
<a href="#write32"><tt>write32</tt></a>,
<a href="#write32"><tt>ww</tt></a>
</td><td>
ADDR DATA+
</td><td>
Write 32-bit words to memory.
</td></tr>

<tr><td>
<a href="#write64"><tt>write64</tt></a>,
<a href="#write64"><tt>wd</tt></a>
</td><td>
ADDR DATA...
</td><td>
Write 64-bit double-words to memory.
</td></tr>

<tr><td>
<a href="#write8"><tt>write8</tt></a>,
<a href="#write8"><tt>wb</tt></a>
</td><td>
ADDR DATA+
</td><td>
Write 8-bit bytes to memory.
</td></tr>

<tr><td colspan="3"><b>Openocd_compatibility</b></td></tr>

<tr><td>
<a href="#init"><tt>init</tt></a>
</td><td>
init
</td><td>
Ignored; for OpenOCD compatibility.
</td></tr>

<<<<<<< HEAD
=======
<tr><td colspan="3"><b>Probe</b></td></tr>

<tr><td>
<a href="#flushprobe"><tt>flushprobe</tt></a>
</td><td>
</td><td>
Ensure all debug probe requests have been completed.
</td></tr>

>>>>>>> bade0ae0
<tr><td colspan="3"><b>Registers</b></td></tr>

<tr><td>
<a href="#reg"><tt>reg</tt></a>,
<a href="#reg"><tt>rr</tt></a>
</td><td>
[-p] [-f] [REG...]
</td><td>
Print core or peripheral register(s).
</td></tr>

<tr><td>
<a href="#wreg"><tt>wreg</tt></a>,
<a href="#wreg"><tt>wr</tt></a>
</td><td>
[-r] [-p] [-f] REG VALUE
</td><td>
Set the value of a core or peripheral register.
</td></tr>

<tr><td colspan="3"><b>Semihosting</b></td></tr>

<tr><td>
<a href="#arm"><tt>arm</tt></a>
</td><td>
semihosting {enable,disable}
</td><td>
Enable or disable semihosting.
</td></tr>

<tr><td colspan="3"><b>Servers</b></td></tr>

<tr><td>
<a href="#gdbserver"><tt>gdbserver</tt></a>
</td><td>
{start,stop,status}
</td><td>
Control the gdbserver for the selected core.
</td></tr>

<tr><td>
<a href="#probeserver"><tt>probeserver</tt></a>
</td><td>
{start,stop,status}
</td><td>
Control the debug probe server.
</td></tr>

<tr><td colspan="3"><b>Symbols</b></td></tr>

<tr><td>
<a href="#symbol"><tt>symbol</tt></a>
</td><td>
NAME
</td><td>
Show a symbol's value.
</td></tr>

<tr><td>
<a href="#where"><tt>where</tt></a>
</td><td>
[ADDR]
</td><td>
Show symbol, file, and line for address.
</td></tr>

<tr><td colspan="3"><b>Target</b></td></tr>

<tr><td>
<a href="#status"><tt>status</tt></a>,
<a href="#status"><tt>st</tt></a>
</td><td>
</td><td>
Show the target's current state.
</td></tr>

<tr><td colspan="3"><b>Threads</b></td></tr>

<tr><td>
<a href="#threads"><tt>threads</tt></a>
</td><td>
{flush,enable,disable,status}
</td><td>
Control thread awareness.
</td></tr>

<tr><td colspan="3"><b>Values</b></td></tr>

<tr><td>
<a href="#set"><tt>set</tt></a>
</td><td>
NAME VALUE
</td><td>
Set a value.
</td></tr>

<tr><td>
<a href="#show"><tt>show</tt></a>
</td><td>
NAME
</td><td>
Display a value.
</td></tr>


</table>


All values
----------

Values represent a setting or piece of information that can be read and/or changed. They are accessed with
the [`show`](#show) and [`set`](#set) commands. The "Access" column of the table below shows whether the
command can be read, written, or both.

<table>

<tr><th>Value</th><th>Access</th><th>Description</th></tr>

<tr><td>
<a href="#aps"><tt>aps</tt></a>
</td><td>
read-only
</td><td>
List discovered Access Ports.
</td></tr>

<tr><td>
<a href="#cores"><tt>cores</tt></a>
</td><td>
read-only
</td><td>
Information about CPU cores in the target.
</td></tr>

<tr><td>
<a href="#fault"><tt>fault</tt></a>
</td><td>
read-only
</td><td>
Fault status information.
</td></tr>

<tr><td>
<a href="#frequency"><tt>frequency</tt></a>
</td><td>
write-only
</td><td>
Set SWD or JTAG clock frequency in Hertz.
</td></tr>

<tr><td>
<a href="#graph"><tt>graph</tt></a>
</td><td>
read-only
</td><td>
Print the target object graph.
</td></tr>

<tr><td>
<a href="#hnonsec"><tt>hnonsec</tt></a>
</td><td>
read-write
</td><td>
The current HNONSEC value used by the selected MEM-AP.
</td></tr>

<tr><td>
<a href="#hprot"><tt>hprot</tt></a>
</td><td>
read-write
</td><td>
The current HPROT value used by the selected MEM-AP.
</td></tr>

<tr><td>
<a href="#locked"><tt>locked</tt></a>
</td><td>
read-only
</td><td>
Report whether the target is locked.
</td></tr>

<tr><td>
<a href="#log"><tt>log</tt></a>
</td><td>
write-only
</td><td>
Set log level to one of 'debug', 'info', 'warning', 'error', 'critical'.
</td></tr>

<tr><td>
<a href="#map"><tt>map</tt></a>
</td><td>
read-only
</td><td>
Target memory map.
</td></tr>

<tr><td>
<a href="#mem-ap"><tt>mem-ap</tt></a>
</td><td>
read-write
</td><td>
The currently selected MEM-AP used for memory read/write commands.
</td></tr>

<tr><td>
<a href="#nreset"><tt>nreset</tt></a>
</td><td>
read-write
</td><td>
Current nRESET signal state.
</td></tr>

<tr><td>
<a href="#option"><tt>option</tt></a>
</td><td>
read-write
</td><td>
The current value of one or more session options.
</td></tr>

<tr><td>
<a href="#peripherals"><tt>peripherals</tt></a>
</td><td>
read-only
</td><td>
List of target peripheral instances.
</td></tr>

<tr><td>
<a href="#probe-uid"><tt>probe-uid</tt></a>,
<a href="#probe-uid"><tt>uid</tt></a>
</td><td>
read-only
</td><td>
Target's unique ID.
</td></tr>

<tr><td>
<a href="#register-groups"><tt>register-groups</tt></a>
</td><td>
read-only
</td><td>
Display available register groups for the selected core.
</td></tr>

<tr><td>
<a href="#step-into-interrupts"><tt>step-into-interrupts</tt></a>,
<a href="#step-into-interrupts"><tt>si</tt></a>
</td><td>
read-write
</td><td>
Display whether interrupts are enabled when single stepping.
</td></tr>

<tr><td>
<a href="#target"><tt>target</tt></a>
</td><td>
read-only
</td><td>
General target information.
</td></tr>

<tr><td>
<a href="#vector-catch"><tt>vector-catch</tt></a>,
<a href="#vector-catch"><tt>vc</tt></a>
</td><td>
read-write
</td><td>
Show current vector catch settings.
</td></tr>


</table>


Commands
--------

### Breakpoints

##### `break`

**Usage**: ADDR \
Set a breakpoint address. 


##### `lsbreak`

**Usage**:  \
List breakpoints. 


##### `lswatch`

**Usage**:  \
List watchpoints. 


##### `rmbreak`

**Usage**: ADDR \
Remove a breakpoint. 


##### `rmwatch`

**Usage**: ADDR \
Remove a watchpoint. 


##### `watch`

**Usage**: ADDR [r|w|rw] [1|2|4] \
Set a watchpoint address, and optional access type (default rw) and size (4). 


### Bringup
These commands are meant to be used when starting up Commander in no-init mode. They are primarily useful for low-level debugging of debug infrastructure on a new chip.

##### `initdp`

**Usage**:  \
Init DP and power up debug. 


##### `makeap`

**Usage**: APSEL \
Creates a new AP object for the given APSEL. The type of AP, MEM-AP or generic, is autodetected.


##### `reinit`

**Usage**:  \
Reinitialize the target object. 


### Commander

##### `exit`

**Aliases**: `quit` \
**Usage**:  \
Quit pyocd commander. 


##### `list`

**Usage**:  \
Show available targets. 


### Core

##### `continue`

**Aliases**: `c`, `go`, `g` \
**Usage**:  \
Resume execution of the target. The target's state is read back after resuming. If the target is not running, then it's state is reported. For instance, if the target is halted immediately after resuming, a debug event such as a breakpoint most likely occurred.


##### `core`

**Usage**: [NUM] \
Select CPU core by number or print selected core. 


##### `halt`

**Aliases**: `h` \
**Usage**:  \
Halt the target. 


##### `step`

**Aliases**: `s` \
**Usage**: [COUNT] \
Step one or more instructions. 


### Dap

##### `readap`

**Aliases**: `rap` \
**Usage**: [APSEL] ADDR \
Read AP register. 


##### `readdp`

**Aliases**: `rdp` \
**Usage**: ADDR \
Read DP register. 


##### `writeap`

**Aliases**: `wap` \
**Usage**: [APSEL] ADDR DATA \
Write AP register. 


##### `writedp`

**Aliases**: `wdp` \
**Usage**: ADDR DATA \
Write DP register. 


### Device

##### `reset`

**Usage**: [halt|-halt|-h] [TYPE] \
Reset the target, optionally specifying the reset type. The reset type must be one of 'default', 'hw', 'sw', 'hardware', 'software', 'sw_sysresetreq', 'sw_vectreset', 'sw_emulated', 'sysresetreq', 'vectreset', or 'emulated'.


##### `unlock`

**Usage**:  \
Unlock security on the target. 


### General

##### `help`

**Aliases**: `?` \
**Usage**: [CMD] \
Show help for commands. 


### Memory

##### `compare`

**Aliases**: `cmp` \
**Usage**: ADDR [LEN] FILENAME \
Compare a memory range against a binary file. If the length is not provided, then the length of the file is used.


##### `disasm`

**Aliases**: `d` \
**Usage**: [-c/--center] ADDR [LEN] \
Disassemble instructions at an address. Only available if the capstone library is installed. To install capstone, run 'pip install capstone'.


##### `erase`

**Usage**: [ADDR] [COUNT] \
Erase all internal flash or a range of sectors. 


##### `fill`

**Usage**: [SIZE] ADDR LEN PATTERN \
Fill a range of memory with a pattern. The optional SIZE parameter must be one of 8, 16, or 32. If not provided, the size is determined by the pattern value's most significant set bit. Only RAM regions may be filled.


##### `find`

**Usage**: ADDR LEN BYTE+ \
Search for a value in memory within the given address range. A pattern of any number of bytes can be searched for. Each BYTE parameter must be an 8-bit value.


##### `load`

**Usage**: FILENAME [ADDR] \
Load a binary, hex, or elf file with optional base address. 


##### `loadmem`

**Usage**: ADDR FILENAME \
Load a binary file to an address in memory (RAM or flash). This command is deprecated in favour of the more flexible 'load'.


##### `read16`

**Aliases**: `rh` \
**Usage**: ADDR [LEN] \
Read 16-bit halfwords. Optional length parameter is the number of bytes (not half-words) to read. It must be divisible by 2. If the length is not provided, one halfword is read. The address may be unaligned.


##### `read32`

**Aliases**: `rw` \
**Usage**: ADDR [LEN] \
Read 32-bit words. Optional length parameter is the number of bytes (not words) to read. It must be divisible by 4. If the length is not provided, one word is read. The address may be unaligned.


##### `read64`

**Aliases**: `rd` \
**Usage**: ADDR [LEN] \
Read 64-bit words. Optional length parameter is the number of bytes (not double-words!) to read. It must be divisible by 8. If the length is not provided, one word is read. The address may be unaligned.


##### `read8`

**Aliases**: `rb` \
**Usage**: ADDR [LEN] \
Read 8-bit bytes. Optional length parameter is the number of bytes to read. If the length is not provided, one byte is read.


##### `savemem`

**Usage**: ADDR LEN FILENAME \
Save a range of memory to a binary file. 


##### `write16`

**Aliases**: `wh` \
**Usage**: ADDR DATA+ \
Write 16-bit halfwords to memory. The data arguments are 16-bit halfwords in big-endian format and are written as little-endian. The address may be unaligned. Can write to both RAM and flash. Flash writes are subject to minimum write size and alignment, and the flash page must have been previously erased.


##### `write32`

**Aliases**: `ww` \
**Usage**: ADDR DATA+ \
Write 32-bit words to memory. The data arguments are 32-bit words in big-endian format and are written as little-endian. The address may be unaligned. Can write to both RAM and flash. Flash writes are subject to minimum write size and alignment, and the flash page must have been previously erased.


##### `write64`

**Aliases**: `wd` \
**Usage**: ADDR DATA... \
Write 64-bit double-words to memory. The data arguments are 64-bit words in big-endian format and are written as little-endian. The address may be unaligned. Can write to both RAM and flash. Flash writes are subject to minimum write size and alignment, and the flash page must have been previously erased.


##### `write8`

**Aliases**: `wb` \
**Usage**: ADDR DATA+ \
Write 8-bit bytes to memory. The data arguments are 8-bit bytes. Can write to both RAM and flash. Flash writes are subject to minimum write size and alignment, and the flash page must have been previously erased.


### Openocd_compatibility

##### `init`

**Usage**: init \
<<<<<<< HEAD
Ignored; for OpenOCD compatibility. 
=======
Ignored; for OpenOCD compatibility.


### Probe

##### `flushprobe`

**Usage**:  \
Ensure all debug probe requests have been completed.
>>>>>>> bade0ae0


### Registers

##### `reg`

**Aliases**: `rr` \
**Usage**: [-p] [-f] [REG...] \
Print core or peripheral register(s). If no arguments are provided, the 'general' core register group will be printed. Either a core register name, the name of a peripheral, or a peripheral.register can be provided. When a peripheral name is provided without a register, all registers in the peripheral will be printed. The -p option forces evaluating the register name as a peripheral register name. If the -f option is passed, then individual fields of peripheral registers will be printed in addition to the full value.


##### `wreg`

**Aliases**: `wr` \
**Usage**: [-r] [-p] [-f] REG VALUE \
Set the value of a core or peripheral register. The REG parameter must be a core register name or a peripheral.register. When a peripheral register is written, if the -r option is passed then it is read back and the updated value printed. The -p option forces evaluating the register name as a peripheral register name. If the -f option is passed, then individual fields of peripheral registers will be printed in addition to the full value.


### Semihosting

##### `arm`

**Usage**: semihosting {enable,disable} \
Enable or disable semihosting. Provided for compatibility with OpenOCD. The same functionality can be achieved by setting the 'enable_semihosting' session option.


### Servers

##### `gdbserver`

**Usage**: {start,stop,status} \
Control the gdbserver for the selected core. The action argument should be either 'start', 'stop', or 'status'. Use the 'gdbserver_port' and 'telnet_port' session options to control the ports the gdbserver uses.


##### `probeserver`

**Usage**: {start,stop,status} \
Control the debug probe server. The action argument should be either 'start', 'stop', or 'status. Use the 'probeserver.port' option to control the TCP port the server uses.


### Symbols
These commands require an ELF to be set.

##### `symbol`

**Usage**: NAME \
Show a symbol's value. An ELF file must have been specified with the --elf option.


##### `where`

**Usage**: [ADDR] \
Show symbol, file, and line for address. The symbol name, source file path, and line number are displayed for the specified address. If no address is given then current PC is used. An ELF file must have been specified with the --elf option.


### Target

##### `status`

**Aliases**: `st` \
**Usage**:  \
Show the target's current state. 


### Threads

##### `threads`

**Usage**: {flush,enable,disable,status} \
Control thread awareness. 


### Values

##### `set`

**Usage**: NAME VALUE \
Set a value. 


##### `show`

**Usage**: NAME \
Display a value. 
<|MERGE_RESOLUTION|>--- conflicted
+++ resolved
@@ -366,8 +366,6 @@
 Ignored; for OpenOCD compatibility.
 </td></tr>
 
-<<<<<<< HEAD
-=======
 <tr><td colspan="3"><b>Probe</b></td></tr>
 
 <tr><td>
@@ -377,7 +375,6 @@
 Ensure all debug probe requests have been completed.
 </td></tr>
 
->>>>>>> bade0ae0
 <tr><td colspan="3"><b>Registers</b></td></tr>
 
 <tr><td>
@@ -928,9 +925,6 @@
 ##### `init`
 
 **Usage**: init \
-<<<<<<< HEAD
-Ignored; for OpenOCD compatibility. 
-=======
 Ignored; for OpenOCD compatibility.
 
 
@@ -940,7 +934,6 @@
 
 **Usage**:  \
 Ensure all debug probe requests have been completed.
->>>>>>> bade0ae0
 
 
 ### Registers
